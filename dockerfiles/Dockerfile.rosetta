# Copyright 2020 Coinbase, Inc.
#
# Licensed under the Apache License, Version 2.0 (the "License");
# you may not use this file except in compliance with the License.
# You may obtain a copy of the License at
#
#      http://www.apache.org/licenses/LICENSE-2.0
#
# Unless required by applicable law or agreed to in writing, software
# distributed under the License is distributed on an "AS IS" BASIS,
# WITHOUT WARRANTIES OR CONDITIONS OF ANY KIND, either express or implied.
# See the License for the specific language governing permissions and
# limitations under the License.

<<<<<<< HEAD
# Compile rosetta-polygon
FROM golang:1.17 as rosetta-builder
=======
# Compile golang 
FROM ubuntu:20.04 as golang-builder

RUN mkdir -p /app \
  && chown -R nobody:nogroup /app
WORKDIR /app

# Set timezone:
RUN ln -snf /usr/share/zoneinfo/$CONTAINER_TIMEZONE /etc/localtime && echo $CONTAINER_TIMEZONE > /etc/timezone

RUN apt-get update && apt-get install -y build-essential curl make gcc g++ git fio cmake clang
ENV GOLANG_VERSION 1.17.4
ENV GOLANG_DOWNLOAD_SHA256 adab2483f644e2f8a10ae93122f0018cef525ca48d0b8764dae87cb5f4fd4206
ENV GOLANG_DOWNLOAD_URL https://golang.org/dl/go$GOLANG_VERSION.linux-amd64.tar.gz

RUN curl -fsSL "$GOLANG_DOWNLOAD_URL" -o golang.tar.gz \
  && echo "$GOLANG_DOWNLOAD_SHA256  golang.tar.gz" | sha256sum -c - \
  && tar -C /usr/local -xzf golang.tar.gz \
  && rm golang.tar.gz

ENV GOPATH /go
ENV PATH $GOPATH/bin:/usr/local/go/bin:$PATH
RUN mkdir -p "$GOPATH/src" "$GOPATH/bin" && chmod -R 777 "$GOPATH"

# Compile polygon-rosetta
FROM golang-builder as rosetta-builder
>>>>>>> b9131511

# Use native remote build context to build in any directory
COPY . src 
RUN cd src \
  && go build

<<<<<<< HEAD
RUN ls /

RUN mkdir /app \ 
  && mv src/polygon-rosetta /app/rosetta-polygon \
=======
RUN mv src/polygon-rosetta /app/polygon-rosetta \
>>>>>>> b9131511
  && mkdir /app/polygon \
  && mv src/polygon/call_tracer.js /app/polygon/call_tracer.js \
  && mv src/polygon/geth.toml /app/polygon/geth.toml \
  && rm -rf src 

## Build Final Image
FROM ubuntu:20.04

RUN apt-get update && apt-get install -y ca-certificates && update-ca-certificates

RUN mkdir -p /app \
  && chown -R nobody:nogroup /app \
  && mkdir -p /data \
  && chown -R nobody:nogroup /data

WORKDIR /app

# Copy binary from rosetta-builder
COPY --from=rosetta-builder /app/polygon /app/polygon
COPY --from=rosetta-builder /app/polygon-rosetta /app/polygon-rosetta

# Set permissions for everything added to /app
RUN chmod -R 755 /app/*

CMD ["/app/polygon-rosetta", "run"]<|MERGE_RESOLUTION|>--- conflicted
+++ resolved
@@ -12,51 +12,16 @@
 # See the License for the specific language governing permissions and
 # limitations under the License.
 
-<<<<<<< HEAD
-# Compile rosetta-polygon
+# Build rosetta-polygon
 FROM golang:1.17 as rosetta-builder
-=======
-# Compile golang 
-FROM ubuntu:20.04 as golang-builder
-
-RUN mkdir -p /app \
-  && chown -R nobody:nogroup /app
-WORKDIR /app
-
-# Set timezone:
-RUN ln -snf /usr/share/zoneinfo/$CONTAINER_TIMEZONE /etc/localtime && echo $CONTAINER_TIMEZONE > /etc/timezone
-
-RUN apt-get update && apt-get install -y build-essential curl make gcc g++ git fio cmake clang
-ENV GOLANG_VERSION 1.17.4
-ENV GOLANG_DOWNLOAD_SHA256 adab2483f644e2f8a10ae93122f0018cef525ca48d0b8764dae87cb5f4fd4206
-ENV GOLANG_DOWNLOAD_URL https://golang.org/dl/go$GOLANG_VERSION.linux-amd64.tar.gz
-
-RUN curl -fsSL "$GOLANG_DOWNLOAD_URL" -o golang.tar.gz \
-  && echo "$GOLANG_DOWNLOAD_SHA256  golang.tar.gz" | sha256sum -c - \
-  && tar -C /usr/local -xzf golang.tar.gz \
-  && rm golang.tar.gz
-
-ENV GOPATH /go
-ENV PATH $GOPATH/bin:/usr/local/go/bin:$PATH
-RUN mkdir -p "$GOPATH/src" "$GOPATH/bin" && chmod -R 777 "$GOPATH"
-
-# Compile polygon-rosetta
-FROM golang-builder as rosetta-builder
->>>>>>> b9131511
 
 # Use native remote build context to build in any directory
 COPY . src 
 RUN cd src \
   && go build
 
-<<<<<<< HEAD
-RUN ls /
-
 RUN mkdir /app \ 
-  && mv src/polygon-rosetta /app/rosetta-polygon \
-=======
-RUN mv src/polygon-rosetta /app/polygon-rosetta \
->>>>>>> b9131511
+  && mv src/polygon-rosetta /app/polygon-rosetta \
   && mkdir /app/polygon \
   && mv src/polygon/call_tracer.js /app/polygon/call_tracer.js \
   && mv src/polygon/geth.toml /app/polygon/geth.toml \
